/* This Source Code Form is subject to the terms of the Mozilla Public
 * License, v. 2.0. If a copy of the MPL was not distributed with this
 * file, You can obtain one at https://mozilla.org/MPL/2.0/. */

use crate::dom::bindings::codegen::Bindings::DissimilarOriginWindowBinding;
use crate::dom::bindings::codegen::Bindings::DissimilarOriginWindowBinding::DissimilarOriginWindowMethods;
use crate::dom::bindings::codegen::Bindings::WindowBinding::WindowPostMessageOptions;
use crate::dom::bindings::error::{Error, ErrorResult};
use crate::dom::bindings::root::{Dom, DomRoot, MutNullableDom};
use crate::dom::bindings::str::USVString;
use crate::dom::bindings::structuredclone;
use crate::dom::bindings::trace::RootedTraceableBox;
use crate::dom::dissimilaroriginlocation::DissimilarOriginLocation;
use crate::dom::globalscope::GlobalScope;
use crate::dom::windowproxy::WindowProxy;
use crate::script_runtime::JSContext;
use dom_struct::dom_struct;
use js::jsapi::{Heap, JSObject};
use js::jsval::{JSVal, UndefinedValue};
use js::rust::{CustomAutoRooter, CustomAutoRooterGuard, HandleValue};
use msg::constellation_msg::PipelineId;
use script_traits::{ScriptMsg, StructuredSerializedData};
use servo_url::ServoUrl;

/// Represents a dissimilar-origin `Window` that exists in another script thread.
///
/// Since the `Window` is in a different script thread, we cannot access it
/// directly, but some of its accessors (for example `window.parent`)
/// still need to function.
///
/// In `windowproxy.rs`, we create a custom window proxy for these windows,
/// that throws security exceptions for most accessors. This is not a replacement
/// for XOWs, but provides belt-and-braces security.
#[dom_struct]
pub struct DissimilarOriginWindow {
    /// The global for this window.
    globalscope: GlobalScope,

    /// The window proxy for this window.
    window_proxy: Dom<WindowProxy>,

    /// The location of this window, initialized lazily.
    location: MutNullableDom<DissimilarOriginLocation>,
}

impl DissimilarOriginWindow {
    #[allow(unsafe_code)]
    pub fn new(global_to_clone_from: &GlobalScope, window_proxy: &WindowProxy) -> DomRoot<Self> {
        let cx = global_to_clone_from.get_cx();
        let win = Box::new(Self {
            globalscope: GlobalScope::new_inherited(
                PipelineId::new(),
                global_to_clone_from.devtools_chan().cloned(),
                global_to_clone_from.mem_profiler_chan().clone(),
                global_to_clone_from.time_profiler_chan().clone(),
                global_to_clone_from.script_to_constellation_chan().clone(),
                global_to_clone_from.scheduler_chan().clone(),
                global_to_clone_from.resource_threads().clone(),
                global_to_clone_from.origin().clone(),
                global_to_clone_from.creation_url().clone(),
                // FIXME(nox): The microtask queue is probably not important
                // here, but this whole DOM interface is a hack anyway.
                global_to_clone_from.microtask_queue().clone(),
                global_to_clone_from.is_headless(),
                global_to_clone_from.get_user_agent(),
                global_to_clone_from.wgpu_id_hub(),
                Some(global_to_clone_from.is_secure_context()),
            ),
            window_proxy: Dom::from_ref(window_proxy),
            location: Default::default(),
        });
        unsafe { DissimilarOriginWindowBinding::Wrap(cx, win) }
    }

    pub fn window_proxy(&self) -> DomRoot<WindowProxy> {
        DomRoot::from_ref(&*self.window_proxy)
    }
}

impl DissimilarOriginWindowMethods for DissimilarOriginWindow {
    // https://html.spec.whatwg.org/multipage/#dom-window
    fn Window(&self) -> DomRoot<WindowProxy> {
        self.window_proxy()
    }

    // https://html.spec.whatwg.org/multipage/#dom-self
    fn Self_(&self) -> DomRoot<WindowProxy> {
        self.window_proxy()
    }

    // https://html.spec.whatwg.org/multipage/#dom-frames
<<<<<<< HEAD
    fn Frames(&self) -> Root<BrowsingContext> {
        println!("calling cross origin frames");
        Root::from_ref(&*self.browsing_context)
=======
    fn Frames(&self) -> DomRoot<WindowProxy> {
        self.window_proxy()
>>>>>>> 94b613fb
    }

    // https://html.spec.whatwg.org/multipage/#dom-parent
    fn GetParent(&self) -> Option<DomRoot<WindowProxy>> {
        // Steps 1-3.
        if self.window_proxy.is_browsing_context_discarded() {
            return None;
        }
        // Step 4.
        if let Some(parent) = self.window_proxy.parent() {
            return Some(DomRoot::from_ref(parent));
        }
        // Step 5.
        Some(DomRoot::from_ref(&*self.window_proxy))
    }

    // https://html.spec.whatwg.org/multipage/#dom-top
    fn GetTop(&self) -> Option<DomRoot<WindowProxy>> {
        // Steps 1-3.
        if self.window_proxy.is_browsing_context_discarded() {
            return None;
        }
        // Steps 4-5.
        Some(DomRoot::from_ref(self.window_proxy.top()))
    }

    // https://html.spec.whatwg.org/multipage/#dom-length
    fn Length(&self) -> u32 {
        // TODO: Implement x-origin length
        0
    }

    // https://html.spec.whatwg.org/multipage/#dom-window-close
    fn Close(&self) {
        // TODO: Implement x-origin close
    }

    // https://html.spec.whatwg.org/multipage/#dom-window-closed
    fn Closed(&self) -> bool {
        // TODO: Implement x-origin close
        false
    }

    /// https://html.spec.whatwg.org/multipage/#dom-window-postmessage
    fn PostMessage(
        &self,
        cx: JSContext,
        message: HandleValue,
        target_origin: USVString,
        transfer: CustomAutoRooterGuard<Vec<*mut JSObject>>,
    ) -> ErrorResult {
        self.post_message_impl(&target_origin, cx, message, transfer)
    }

    /// https://html.spec.whatwg.org/multipage/#dom-window-postmessage-options
    fn PostMessage_(
        &self,
        cx: JSContext,
        message: HandleValue,
        options: RootedTraceableBox<WindowPostMessageOptions>,
    ) -> ErrorResult {
        let mut rooted = CustomAutoRooter::new(
            options
                .parent
                .transfer
                .iter()
                .map(|js: &RootedTraceableBox<Heap<*mut JSObject>>| js.get())
                .collect(),
        );
        let transfer = CustomAutoRooterGuard::new(*cx, &mut rooted);

        self.post_message_impl(&options.targetOrigin, cx, message, transfer)
    }

    // https://html.spec.whatwg.org/multipage/#dom-opener
    fn Opener(&self, _: JSContext) -> JSVal {
        // TODO: Implement x-origin opener
        UndefinedValue()
    }

    // https://html.spec.whatwg.org/multipage/#dom-opener
    fn SetOpener(&self, _: JSContext, _: HandleValue) {
        // TODO: Implement x-origin opener
    }

    // https://html.spec.whatwg.org/multipage/#dom-window-blur
    fn Blur(&self) {
        // TODO: Implement x-origin blur
    }

    // https://html.spec.whatwg.org/multipage/#dom-focus
    fn Focus(&self) {
        // TODO: Implement x-origin focus
    }

    // https://html.spec.whatwg.org/multipage/#dom-location
    fn Location(&self) -> DomRoot<DissimilarOriginLocation> {
        self.location
            .or_init(|| DissimilarOriginLocation::new(self))
    }
}

impl DissimilarOriginWindow {
    /// https://html.spec.whatwg.org/multipage/#window-post-message-steps
    fn post_message_impl(
        &self,
        target_origin: &USVString,
        cx: JSContext,
        message: HandleValue,
        transfer: CustomAutoRooterGuard<Vec<*mut JSObject>>,
    ) -> ErrorResult {
        // Step 6-7.
        let data = structuredclone::write(cx, message, Some(transfer))?;

        self.post_message(target_origin, data)
    }

    /// https://html.spec.whatwg.org/multipage/#window-post-message-steps
    pub fn post_message(
        &self,
        target_origin: &USVString,
        data: StructuredSerializedData,
    ) -> ErrorResult {
        // Step 1.
        let target = self.window_proxy.browsing_context_id();
        // Step 2.
        let incumbent = match GlobalScope::incumbent() {
            None => panic!("postMessage called with no incumbent global"),
            Some(incumbent) => incumbent,
        };

        let source_origin = incumbent.origin().immutable().clone();

        // Step 3-5.
        let target_origin = match target_origin.0[..].as_ref() {
            "*" => None,
            "/" => Some(source_origin.clone()),
            url => match ServoUrl::parse(&url) {
                Ok(url) => Some(url.origin().clone()),
                Err(_) => return Err(Error::Syntax),
            },
        };
        let msg = ScriptMsg::PostMessage {
            target,
            source: incumbent.pipeline_id(),
            source_origin,
            target_origin,
            data: data,
        };
        // Step 8
        let _ = incumbent.script_to_constellation_chan().send(msg);
        Ok(())
    }
}<|MERGE_RESOLUTION|>--- conflicted
+++ resolved
@@ -89,14 +89,9 @@
     }
 
     // https://html.spec.whatwg.org/multipage/#dom-frames
-<<<<<<< HEAD
-    fn Frames(&self) -> Root<BrowsingContext> {
+    fn Frames(&self) -> DomRoot<WindowProxy> {
         println!("calling cross origin frames");
-        Root::from_ref(&*self.browsing_context)
-=======
-    fn Frames(&self) -> DomRoot<WindowProxy> {
         self.window_proxy()
->>>>>>> 94b613fb
     }
 
     // https://html.spec.whatwg.org/multipage/#dom-parent
