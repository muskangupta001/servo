/* This Source Code Form is subject to the terms of the Mozilla Public
 * License, v. 2.0. If a copy of the MPL was not distributed with this
 * file, You can obtain one at https://mozilla.org/MPL/2.0/. */

use std::cell::OnceCell;
use std::collections::HashMap;
use std::env;
use std::fs::{create_dir_all, File};
use std::io::Write;
use std::num::NonZeroU32;
use std::rc::Rc;
use std::time::{Duration, Instant, SystemTime, UNIX_EPOCH};

use canvas::canvas_paint_thread::ImageUpdate;
use compositing_traits::{
    CanvasToCompositorMsg, CompositionPipeline, CompositorMsg, CompositorReceiver,
    ConstellationMsg, FontToCompositorMsg, ForwardedToCompositorMsg, SendableFrameTree,
};
use crossbeam_channel::Sender;
use embedder_traits::Cursor;
use euclid::{Point2D, Rect, Scale, Transform3D, Vector2D};
use fnv::{FnvHashMap, FnvHashSet};
use gfx::rendering_context::RenderingContext;
use gfx_traits::{Epoch, FontData, WebRenderEpochToU16};
use image::{DynamicImage, ImageFormat};
use ipc_channel::ipc;
use libc::c_void;
use log::{debug, error, info, trace, warn};
use msg::constellation_msg::{
    PipelineId, PipelineIndex, PipelineNamespaceId, TopLevelBrowsingContextId,
};
use net_traits::image::base::Image;
use net_traits::image_cache::CorsStatus;
use pixels::PixelFormat;
use profile_traits::time::{self as profile_time, profile, ProfilerCategory};
use script_traits::compositor::{HitTestInfo, ScrollTree};
use script_traits::CompositorEvent::{MouseButtonEvent, MouseMoveEvent, TouchEvent, WheelEvent};
use script_traits::{
    AnimationState, AnimationTickType, CompositorHitTestResult, ConstellationControlMsg,
    LayoutControlMsg, MouseButton, MouseEventType, ScrollState, TouchEventType, TouchId,
    UntrustedNodeAddress, WheelDelta, WindowSizeData, WindowSizeType,
};
use servo_geometry::{DeviceIndependentPixel, FramebufferUintLength};
use style_traits::{CSSPixel, DevicePixel, PinchZoomFactor};
use webrender;
use webrender::{CaptureBits, RenderApi, Transaction};
use webrender_api::units::{
    DeviceIntPoint, DeviceIntSize, DevicePoint, DeviceRect, LayoutPoint, LayoutRect, LayoutSize,
    LayoutVector2D, WorldPoint,
};
use webrender_api::{
    self, BuiltDisplayList, ClipId, DirtyRect, DocumentId, Epoch as WebRenderEpoch,
    ExternalScrollId, HitTestFlags, PipelineId as WebRenderPipelineId, PropertyBinding,
    ReferenceFrameKind, ScrollClamping, ScrollLocation, SpaceAndClipInfo, SpatialId,
    TransformStyle, ZoomFactor,
};

use crate::gl::RenderTargetInfo;
use crate::touch::{TouchAction, TouchHandler};
use crate::webview::WebViewManager;
use crate::windowing::{
    self, EmbedderCoordinates, MouseWindowEvent, WebRenderDebugOption, WindowMethods,
};
use crate::{gl, InitialCompositorState};

#[derive(Debug, PartialEq)]
enum UnableToComposite {
    NotReadyToPaintImage(NotReadyToPaint),
}

#[derive(Debug, PartialEq)]
enum NotReadyToPaint {
    AnimationsActive,
    JustNotifiedConstellation,
    WaitingOnConstellation,
}

// Default viewport constraints
const MAX_ZOOM: f32 = 8.0;
const MIN_ZOOM: f32 = 0.1;

trait ConvertPipelineIdFromWebRender {
    fn from_webrender(&self) -> PipelineId;
}

impl ConvertPipelineIdFromWebRender for WebRenderPipelineId {
    fn from_webrender(&self) -> PipelineId {
        PipelineId {
            namespace_id: PipelineNamespaceId(self.0),
            index: PipelineIndex(NonZeroU32::new(self.1).expect("Webrender pipeline zero?")),
        }
    }
}

/// Holds the state when running reftests that determines when it is
/// safe to save the output image.
#[derive(Clone, Copy, Debug, PartialEq)]
enum ReadyState {
    Unknown,
    WaitingForConstellationReply,
    ReadyToSaveImage,
}

#[derive(Clone, Copy, Debug, Eq, PartialEq)]
struct FrameTreeId(u32);

impl FrameTreeId {
    pub fn next(&mut self) {
        self.0 += 1;
    }
}

/// One pixel in layer coordinate space.
///
/// This unit corresponds to a "pixel" in layer coordinate space, which after scaling and
/// transformation becomes a device pixel.
#[derive(Clone, Copy, Debug)]
enum LayerPixel {}

struct RootPipeline {
    top_level_browsing_context_id: TopLevelBrowsingContextId,
    id: Option<PipelineId>,
}

/// NB: Never block on the constellation, because sometimes the constellation blocks on us.
pub struct IOCompositor<Window: WindowMethods + ?Sized> {
    /// The application window.
    pub window: Rc<Window>,

    /// The port on which we receive messages.
    port: CompositorReceiver,

    /// The root content pipeline ie the pipeline which contains the main frame
    /// to display. In the WebRender scene, this will be the only child of another
    /// pipeline which applies a pinch zoom transformation.
    #[cfg_attr(feature = "multiview", deprecated)]
    root_content_pipeline: RootPipeline,

    /// Our top-level browsing contexts.
    webviews: WebViewManager<WebView>,

    /// Tracks details about each active pipeline that the compositor knows about.
    pipeline_details: HashMap<PipelineId, PipelineDetails>,

    /// The scene scale, to allow for zooming and high-resolution painting.
    scale: Scale<f32, LayerPixel, DevicePixel>,

    /// "Mobile-style" zoom that does not reflow the page.
    viewport_zoom: PinchZoomFactor,

    /// Viewport zoom constraints provided by @viewport.
    min_viewport_zoom: Option<PinchZoomFactor>,
    max_viewport_zoom: Option<PinchZoomFactor>,

    /// "Desktop-style" zoom that resizes the viewport to fit the window.
    page_zoom: Scale<f32, CSSPixel, DeviceIndependentPixel>,

    /// The type of composition to perform
    composite_target: CompositeTarget,

    /// Tracks whether we should composite this frame.
    composition_request: CompositionRequest,

    /// Tracks whether we are in the process of shutting down, or have shut down and should close
    /// the compositor.
    pub shutdown_state: ShutdownState,

    /// Tracks whether the zoom action has happened recently.
    zoom_action: bool,

    /// The time of the last zoom action has started.
    zoom_time: f64,

    /// The current frame tree ID (used to reject old paint buffers)
    frame_tree_id: FrameTreeId,

    /// The channel on which messages can be sent to the constellation.
    constellation_chan: Sender<ConstellationMsg>,

    /// The channel on which messages can be sent to the time profiler.
    time_profiler_chan: profile_time::ProfilerChan,

    /// Touch input state machine
    touch_handler: TouchHandler,

    /// Pending scroll/zoom events.
    pending_scroll_zoom_events: Vec<ScrollZoomEvent>,

    /// Used by the logic that determines when it is safe to output an
    /// image for the reftest framework.
    ready_to_save_state: ReadyState,

    /// The webrender renderer.
    webrender: webrender::Renderer,

    /// The active webrender document.
    webrender_document: DocumentId,

    /// The webrender interface, if enabled.
    webrender_api: RenderApi,

    /// The surfman instance that webrender targets
    rendering_context: RenderingContext,

    /// The GL bindings for webrender
    webrender_gl: Rc<dyn gleam::gl::Gl>,

    /// Some XR devices want to run on the main thread.
    pub webxr_main_thread: webxr::MainThreadRegistry,

    /// Map of the pending paint metrics per Layout.
    /// The Layout for each specific pipeline expects the compositor to
    /// paint frames with specific given IDs (epoch). Once the compositor paints
    /// these frames, it records the paint time for each of them and sends the
    /// metric to the corresponding Layout.
    pending_paint_metrics: HashMap<PipelineId, Epoch>,

    /// The coordinates of the native window, its view and the screen.
    embedder_coordinates: EmbedderCoordinates,

    /// Current mouse cursor.
    cursor: Cursor,

    /// Current cursor position.
    cursor_pos: DevicePoint,

    /// Offscreen framebuffer object to render our next frame to.
    /// We use this and `prev_offscreen_framebuffer` for double buffering when compositing to
    /// [`CompositeTarget::Fbo`].
    next_offscreen_framebuffer: OnceCell<gl::RenderTargetInfo>,

    /// Offscreen framebuffer object for our most-recently-completed frame.
    /// We use this and `next_offscreen_framebuffer` for double buffering when compositing to
    /// [`CompositeTarget::Fbo`].
    prev_offscreen_framebuffer: Option<gl::RenderTargetInfo>,

    /// Whether to invalidate `prev_offscreen_framebuffer` at the end of the next frame.
    invalidate_prev_offscreen_framebuffer: bool,

    is_running_problem_test: bool,

    /// True to exit after page load ('-x').
    exit_after_load: bool,

    /// True to translate mouse input into touch events.
    convert_mouse_to_touch: bool,

    /// The number of frames pending to receive from WebRender.
    pending_frames: usize,

    /// Waiting for external code to call present.
    waiting_on_present: bool,

    /// The [`Instant`] of the last animation tick, used to avoid flooding the Constellation and
    /// ScriptThread with a deluge of animation ticks.
    last_animation_tick: Instant,
}

#[derive(Clone, Copy)]
struct ScrollEvent {
    /// Scroll by this offset, or to Start or End
    scroll_location: ScrollLocation,
    /// Apply changes to the frame at this location
    cursor: DeviceIntPoint,
    /// The number of OS events that have been coalesced together into this one event.
    event_count: u32,
}

#[derive(Clone, Copy)]
enum ScrollZoomEvent {
    /// An pinch zoom event that magnifies the view by the given factor.
    PinchZoom(f32),
    /// A scroll event that scrolls the scroll node at the given location by the
    /// given amount.
    Scroll(ScrollEvent),
}

/// Why we performed a composite. This is used for debugging.
///
/// TODO: It would be good to have a bit more precision here about why a composite
/// was originally triggered, but that would require tracking the reason when a
/// frame is queued in WebRender and then remembering when the frame is ready.
#[derive(Clone, Copy, Debug, PartialEq)]
enum CompositingReason {
    /// We're performing the single composite in headless mode.
    Headless,
    /// We're performing a composite to run an animation.
    Animation,
    /// A new WebRender frame has arrived.
    NewWebRenderFrame,
    /// The window has been resized and will need to be synchronously repainted.
    Resize,
}

#[derive(Debug, PartialEq)]
enum CompositionRequest {
    NoCompositingNecessary,
    CompositeNow(CompositingReason),
}

#[derive(Clone, Copy, Debug, PartialEq)]
pub enum ShutdownState {
    NotShuttingDown,
    ShuttingDown,
    FinishedShuttingDown,
}

struct PipelineDetails {
    /// The pipeline associated with this PipelineDetails object.
    pipeline: Option<CompositionPipeline>,

    /// The id of the parent pipeline, if any.
    parent_pipeline_id: Option<PipelineId>,

    /// The epoch of the most recent display list for this pipeline. Note that this display
    /// list might not be displayed, as WebRender processes display lists asynchronously.
    most_recent_display_list_epoch: Option<WebRenderEpoch>,

    /// Whether animations are running
    animations_running: bool,

    /// Whether there are animation callbacks
    animation_callbacks_running: bool,

    /// Whether this pipeline is visible
    visible: bool,

    /// Hit test items for this pipeline. This is used to map WebRender hit test
    /// information to the full information necessary for Servo.
    hit_test_items: Vec<HitTestInfo>,

    /// The compositor-side [ScrollTree]. This is used to allow finding and scrolling
    /// nodes in the compositor before forwarding new offsets to WebRender.
    scroll_tree: ScrollTree,
}

impl PipelineDetails {
    fn new() -> PipelineDetails {
        PipelineDetails {
            pipeline: None,
            parent_pipeline_id: None,
            most_recent_display_list_epoch: None,
            animations_running: false,
            animation_callbacks_running: false,
            visible: true,
            hit_test_items: Vec::new(),
            scroll_tree: ScrollTree::default(),
        }
    }

    fn install_new_scroll_tree(&mut self, new_scroll_tree: ScrollTree) {
        let old_scroll_offsets: FnvHashMap<ExternalScrollId, LayoutVector2D> = self
            .scroll_tree
            .nodes
            .drain(..)
            .filter_map(|node| match (node.external_id(), node.offset()) {
                (Some(external_id), Some(offset)) => Some((external_id, offset)),
                _ => None,
            })
            .collect();

        self.scroll_tree = new_scroll_tree;
        for node in self.scroll_tree.nodes.iter_mut() {
            match node.external_id() {
                Some(external_id) => match old_scroll_offsets.get(&external_id) {
                    Some(new_offset) => node.set_offset(*new_offset),
                    None => continue,
                },
                _ => continue,
            };
        }
    }
}

#[derive(Clone, Debug, PartialEq)]
pub enum CompositeTarget {
    /// Draw directly to a window.
    Window,

    /// Draw to an offscreen OpenGL framebuffer object, which can be retrieved once complete at
    /// [`IOCompositor::offscreen_framebuffer_id`].
    Fbo,

    /// Draw to an uncompressed image in shared memory.
    SharedMemory,

    /// Draw to a PNG file on disk, then exit the browser (for reftests).
    PngFile(Rc<String>),
}

#[derive(Debug)]
pub struct WebView {
    pub pipeline_id: Option<PipelineId>,
    pub rect: DeviceRect,
}

impl<Window: WindowMethods + ?Sized> IOCompositor<Window> {
    fn new(
        window: Rc<Window>,
        state: InitialCompositorState,
        composite_target: CompositeTarget,
        is_running_problem_test: bool,
        exit_after_load: bool,
        convert_mouse_to_touch: bool,
        top_level_browsing_context_id: TopLevelBrowsingContextId,
    ) -> Self {
        let embedder_coordinates = window.get_coordinates();
        let mut webviews = WebViewManager::default();
        webviews.add(
            top_level_browsing_context_id,
            WebView {
                pipeline_id: None,
                rect: embedder_coordinates.get_viewport().to_f32(),
            },
        );
        webviews.show(top_level_browsing_context_id);

        IOCompositor {
            embedder_coordinates: window.get_coordinates(),
            window,
            port: state.receiver,
            root_content_pipeline: RootPipeline {
                top_level_browsing_context_id,
                id: None,
            },
            webviews,
            pipeline_details: HashMap::new(),
            scale: Scale::new(1.0),
            composition_request: CompositionRequest::NoCompositingNecessary,
            touch_handler: TouchHandler::new(),
            pending_scroll_zoom_events: Vec::new(),
            composite_target,
            shutdown_state: ShutdownState::NotShuttingDown,
            page_zoom: Scale::new(1.0),
            viewport_zoom: PinchZoomFactor::new(1.0),
            min_viewport_zoom: Some(PinchZoomFactor::new(1.0)),
            max_viewport_zoom: None,
            zoom_action: false,
            zoom_time: 0f64,
            frame_tree_id: FrameTreeId(0),
            constellation_chan: state.constellation_chan,
            time_profiler_chan: state.time_profiler_chan,
            ready_to_save_state: ReadyState::Unknown,
            webrender: state.webrender,
            webrender_document: state.webrender_document,
            webrender_api: state.webrender_api,
            rendering_context: state.rendering_context,
            webrender_gl: state.webrender_gl,
            webxr_main_thread: state.webxr_main_thread,
            pending_paint_metrics: HashMap::new(),
            cursor: Cursor::None,
            cursor_pos: DevicePoint::new(0.0, 0.0),
            next_offscreen_framebuffer: OnceCell::new(),
            prev_offscreen_framebuffer: None,
            invalidate_prev_offscreen_framebuffer: false,
            is_running_problem_test,
            exit_after_load,
            convert_mouse_to_touch,
            pending_frames: 0,
            waiting_on_present: false,
            last_animation_tick: Instant::now(),
        }
    }

    pub fn create(
        window: Rc<Window>,
        state: InitialCompositorState,
        composite_target: CompositeTarget,
        is_running_problem_test: bool,
        exit_after_load: bool,
        convert_mouse_to_touch: bool,
        top_level_browsing_context_id: TopLevelBrowsingContextId,
    ) -> Self {
        let mut compositor = IOCompositor::new(
            window,
            state,
            composite_target,
            is_running_problem_test,
            exit_after_load,
            convert_mouse_to_touch,
            top_level_browsing_context_id,
        );

        // Make sure the GL state is OK
        compositor.assert_gl_framebuffer_complete();

        // Set the size of the root layer.
        compositor.update_zoom_transform();

        compositor
    }

    pub fn deinit(self) {
        if let Err(err) = self.rendering_context.make_gl_context_current() {
            warn!("Failed to make GL context current: {:?}", err);
        }
        self.webrender.deinit();
    }

    fn update_cursor(&mut self, result: CompositorHitTestResult) {
        let cursor = match result.cursor {
            Some(cursor) if cursor != self.cursor => cursor,
            _ => return,
        };

        self.cursor = cursor;
        let msg = ConstellationMsg::SetCursor(cursor);
        if let Err(e) = self.constellation_chan.send(msg) {
            warn!("Sending event to constellation failed ({:?}).", e);
        }
    }

    pub fn maybe_start_shutting_down(&mut self) {
        if self.shutdown_state == ShutdownState::NotShuttingDown {
            debug!("Shutting down the constellation for WindowEvent::Quit");
            self.start_shutting_down();
        }
    }

    fn start_shutting_down(&mut self) {
        debug!("Compositor sending Exit message to Constellation");
        if let Err(e) = self.constellation_chan.send(ConstellationMsg::Exit) {
            warn!("Sending exit message to constellation failed ({:?}).", e);
        }

        self.shutdown_state = ShutdownState::ShuttingDown;
    }

    fn finish_shutting_down(&mut self) {
        debug!("Compositor received message that constellation shutdown is complete");

        // Drain compositor port, sometimes messages contain channels that are blocking
        // another thread from finishing (i.e. SetFrameTree).
        while self.port.try_recv_compositor_msg().is_some() {}

        // Tell the profiler, memory profiler, and scrolling timer to shut down.
        if let Ok((sender, receiver)) = ipc::channel() {
            self.time_profiler_chan
                .send(profile_time::ProfilerMsg::Exit(sender));
            let _ = receiver.recv();
        }

        self.shutdown_state = ShutdownState::FinishedShuttingDown;
    }

    /// The underlying native surface can be lost during servo's lifetime.
    /// On Android, for example, this happens when the app is sent to background.
    /// We need to unbind the surface so that we don't try to use it again.
    pub fn invalidate_native_surface(&mut self) {
        debug!("Invalidating native surface in compositor");
        if let Err(e) = self.rendering_context.unbind_native_surface_from_context() {
            warn!("Unbinding native surface from context failed ({:?})", e);
        }
    }

    /// On Android, this function will be called when the app moves to foreground
    /// and the system creates a new native surface that needs to bound to the current
    /// context.
    #[allow(unsafe_code)]
    pub fn replace_native_surface(&mut self, native_widget: *mut c_void, coords: DeviceIntSize) {
        debug!("Replacing native surface in compositor: {native_widget:?}");
        let connection = self.rendering_context.connection();
        let native_widget =
            unsafe { connection.create_native_widget_from_ptr(native_widget, coords.to_untyped()) };
        if let Err(e) = self
            .rendering_context
            .bind_native_surface_to_context(native_widget)
        {
            warn!("Binding native surface to context failed ({:?})", e);
        }
    }

    fn handle_browser_message(&mut self, msg: CompositorMsg) -> bool {
        if matches!(msg, CompositorMsg::NewWebRenderFrameReady(..)) {
            self.pending_frames -= 1;
        }

        match (msg, self.shutdown_state) {
            (_, ShutdownState::FinishedShuttingDown) => {
                error!("compositor shouldn't be handling messages after shutting down");
                return false;
            },

            (CompositorMsg::ShutdownComplete, _) => {
                self.finish_shutting_down();
                return false;
            },

            (
                CompositorMsg::ChangeRunningAnimationsState(pipeline_id, animation_state),
                ShutdownState::NotShuttingDown,
            ) => {
                self.change_running_animations_state(pipeline_id, animation_state);
            },

            (CompositorMsg::UpdateWebView(frame_tree), ShutdownState::NotShuttingDown) => {
                self.update_webview(&frame_tree);
                self.send_scroll_positions_to_layout_for_pipeline(&frame_tree.pipeline.id);
            },

<<<<<<< HEAD
            (
                CompositorMsg::RemoveWebView(top_level_browsing_context_id),
                ShutdownState::NotShuttingDown,
            ) => {
                self.remove_webview(top_level_browsing_context_id);

                let painting_order = self.webviews.painting_order().map(|(&id, _)| id).collect();
                let msg = ConstellationMsg::WebViewPaintingOrder(painting_order);
                if let Err(e) = self.constellation_chan.send(msg) {
                    warn!("Sending event to constellation failed ({:?}).", e);
                }
            },

            (
                CompositorMsg::MoveResizeWebView(top_level_browsing_context_id, rect),
                ShutdownState::NotShuttingDown,
            ) => {
                self.move_resize_webview(top_level_browsing_context_id, rect);
            },

            (
                CompositorMsg::ShowWebView(top_level_browsing_context_id),
                ShutdownState::NotShuttingDown,
            ) => {
                self.webviews.show(top_level_browsing_context_id);
                self.update_root_pipeline();

                let painting_order = self.webviews.painting_order().map(|(&id, _)| id).collect();
                let msg = ConstellationMsg::WebViewPaintingOrder(painting_order);
                if let Err(e) = self.constellation_chan.send(msg) {
                    warn!("Sending event to constellation failed ({:?}).", e);
                }
            },

            (
                CompositorMsg::HideWebView(top_level_browsing_context_id),
                ShutdownState::NotShuttingDown,
            ) => {
                self.webviews.hide(top_level_browsing_context_id);
                self.update_root_pipeline();

                let painting_order = self.webviews.painting_order().map(|(&id, _)| id).collect();
                let msg = ConstellationMsg::WebViewPaintingOrder(painting_order);
                if let Err(e) = self.constellation_chan.send(msg) {
                    warn!("Sending event to constellation failed ({:?}).", e);
                }
            },

            (
                CompositorMsg::RaiseWebViewToTop(top_level_browsing_context_id),
                ShutdownState::NotShuttingDown,
            ) => {
                self.webviews.raise_to_top(top_level_browsing_context_id);
                self.update_root_pipeline();

                let painting_order = self.webviews.painting_order().map(|(&id, _)| id).collect();
                let msg = ConstellationMsg::WebViewPaintingOrder(painting_order);
                if let Err(e) = self.constellation_chan.send(msg) {
                    warn!("Sending event to constellation failed ({:?}).", e);
                }
            },

            (CompositorMsg::Recomposite(reason), ShutdownState::NotShuttingDown) => {
                self.waiting_on_pending_frame = false;
                self.composition_request = CompositionRequest::CompositeNow(reason)
            },

=======
>>>>>>> 6c7fe31d
            (CompositorMsg::TouchEventProcessed(result), ShutdownState::NotShuttingDown) => {
                self.touch_handler.on_event_processed(result);
            },

            (CompositorMsg::CreatePng(rect, reply), ShutdownState::NotShuttingDown) => {
                let res = self.composite_specific_target(CompositeTarget::SharedMemory, rect);
                if let Err(ref e) = res {
                    info!("Error retrieving PNG: {:?}", e);
                }
                let img = res.unwrap_or(None);
                if let Err(e) = reply.send(img) {
                    warn!("Sending reply to create png failed ({:?}).", e);
                }
            },

            (CompositorMsg::IsReadyToSaveImageReply(is_ready), ShutdownState::NotShuttingDown) => {
                assert_eq!(
                    self.ready_to_save_state,
                    ReadyState::WaitingForConstellationReply
                );
                if is_ready && self.pending_frames == 0 {
                    self.ready_to_save_state = ReadyState::ReadyToSaveImage;
                    if self.is_running_problem_test {
                        println!("ready to save image!");
                    }
                } else {
                    self.ready_to_save_state = ReadyState::Unknown;
                    if self.is_running_problem_test {
                        println!("resetting ready_to_save_state!");
                    }
                }
                self.composite_if_necessary(CompositingReason::Headless);
            },

            (
                CompositorMsg::PipelineVisibilityChanged(pipeline_id, visible),
                ShutdownState::NotShuttingDown,
            ) => {
                self.pipeline_details(pipeline_id).visible = visible;
                self.process_animations(true);
            },

            (CompositorMsg::PipelineExited(pipeline_id, sender), _) => {
                debug!("Compositor got pipeline exited: {:?}", pipeline_id);
                self.remove_pipeline_root_layer(pipeline_id);
                let _ = sender.send(());
            },

            (
                CompositorMsg::NewWebRenderFrameReady(recomposite_needed),
                ShutdownState::NotShuttingDown,
            ) => {
                if recomposite_needed {
                    if let Some(result) = self.hit_test_at_device_point(self.cursor_pos) {
                        self.update_cursor(result);
                    }
                    self.composition_request =
                        CompositionRequest::CompositeNow(CompositingReason::NewWebRenderFrame);
                }

                if recomposite_needed || self.animation_callbacks_active() {
                    self.composite_if_necessary(CompositingReason::NewWebRenderFrame)
                }
            },

            (CompositorMsg::Dispatch(func), ShutdownState::NotShuttingDown) => {
                // The functions sent here right now are really dumb, so they can't panic.
                // But if we start running more complex code here, we should really catch panic here.
                func();
            },

            (CompositorMsg::LoadComplete(_), ShutdownState::NotShuttingDown) => {
                // If we're painting in headless mode, schedule a recomposite.
                if matches!(self.composite_target, CompositeTarget::PngFile(_)) ||
                    self.exit_after_load
                {
                    self.composite_if_necessary(CompositingReason::Headless);
                }
            },

            (
                CompositorMsg::WebDriverMouseButtonEvent(mouse_event_type, mouse_button, x, y),
                ShutdownState::NotShuttingDown,
            ) => {
                let dppx = self.device_pixels_per_page_px();
                let point = dppx.transform_point(Point2D::new(x, y));
                self.on_mouse_window_event_class(match mouse_event_type {
                    MouseEventType::Click => MouseWindowEvent::Click(mouse_button, point),
                    MouseEventType::MouseDown => MouseWindowEvent::MouseDown(mouse_button, point),
                    MouseEventType::MouseUp => MouseWindowEvent::MouseUp(mouse_button, point),
                });
            },

            (CompositorMsg::WebDriverMouseMoveEvent(x, y), ShutdownState::NotShuttingDown) => {
                let dppx = self.device_pixels_per_page_px();
                let point = dppx.transform_point(Point2D::new(x, y));
                self.on_mouse_window_move_event_class(DevicePoint::new(point.x, point.y));
            },

            (CompositorMsg::PendingPaintMetric(pipeline_id, epoch), _) => {
                self.pending_paint_metrics.insert(pipeline_id, epoch);
            },

            (CompositorMsg::GetClientWindow(req), ShutdownState::NotShuttingDown) => {
                if let Err(e) = req.send(self.embedder_coordinates.window) {
                    warn!("Sending response to get client window failed ({:?}).", e);
                }
            },

            (CompositorMsg::GetScreenSize(req), ShutdownState::NotShuttingDown) => {
                if let Err(e) = req.send(self.embedder_coordinates.screen) {
                    warn!("Sending response to get screen size failed ({:?}).", e);
                }
            },

            (CompositorMsg::GetScreenAvailSize(req), ShutdownState::NotShuttingDown) => {
                if let Err(e) = req.send(self.embedder_coordinates.screen_avail) {
                    warn!(
                        "Sending response to get screen avail size failed ({:?}).",
                        e
                    );
                }
            },

            (CompositorMsg::Forwarded(msg), ShutdownState::NotShuttingDown) => {
                self.handle_webrender_message(msg);
            },

            // When we are shutting_down, we need to avoid performing operations
            // such as Paint that may crash because we have begun tearing down
            // the rest of our resources.
            (_, ShutdownState::ShuttingDown) => {},
        }

        true
    }

    /// Accept messages from content processes that need to be relayed to the WebRender
    /// instance in the parent process.
    fn handle_webrender_message(&mut self, msg: ForwardedToCompositorMsg) {
        match msg {
            ForwardedToCompositorMsg::Layout(
                script_traits::ScriptToCompositorMsg::SendInitialTransaction(pipeline),
            ) => {
                let mut txn = Transaction::new();
                txn.set_display_list(
                    WebRenderEpoch(0),
                    None,
                    Default::default(),
                    (pipeline, Default::default()),
                    false,
                );

                self.generate_frame(&mut txn);
                self.webrender_api
                    .send_transaction(self.webrender_document, txn);
            },

            ForwardedToCompositorMsg::Layout(
                script_traits::ScriptToCompositorMsg::SendScrollNode(point, scroll_id),
            ) => {
                let mut txn = Transaction::new();
                txn.scroll_node_with_id(point, scroll_id, ScrollClamping::NoClamping);
                self.generate_frame(&mut txn);
                self.webrender_api
                    .send_transaction(self.webrender_document, txn);
            },

            ForwardedToCompositorMsg::Layout(
                script_traits::ScriptToCompositorMsg::SendDisplayList {
                    display_list_info,
                    display_list_descriptor,
                    display_list_receiver,
                },
            ) => {
                let display_list_data = match display_list_receiver.recv() {
                    Ok(display_list_data) => display_list_data,
                    _ => return warn!("Could not recieve WebRender display list."),
                };

                let pipeline_id = display_list_info.pipeline_id;
                let details = self.pipeline_details(PipelineId::from_webrender(pipeline_id));
                details.most_recent_display_list_epoch = Some(display_list_info.epoch);
                details.hit_test_items = display_list_info.hit_test_info;
                details.install_new_scroll_tree(display_list_info.scroll_tree);

                let mut txn = Transaction::new();
                txn.set_display_list(
                    display_list_info.epoch,
                    None,
                    display_list_info.viewport_size,
                    (
                        pipeline_id,
                        BuiltDisplayList::from_data(display_list_data, display_list_descriptor),
                    ),
                    true,
                );
                self.generate_frame(&mut txn);
                self.webrender_api
                    .send_transaction(self.webrender_document, txn);
            },

            ForwardedToCompositorMsg::Layout(script_traits::ScriptToCompositorMsg::HitTest(
                pipeline,
                point,
                flags,
                sender,
            )) => {
                // When a display list is sent to WebRender, it starts scene building in a
                // separate thread and then that display list is available for hit testing.
                // Without flushing scene building, any hit test we do might be done against
                // a previous scene, if the last one we sent hasn't finished building.
                //
                // TODO(mrobinson): Flushing all scene building is a big hammer here, because
                // we might only be interested in a single pipeline. The only other option
                // would be to listen to the TransactionNotifier for previous per-pipeline
                // transactions, but that isn't easily compatible with the event loop wakeup
                // mechanism from libserver.
                self.webrender_api.flush_scene_builder();

                let result = self.hit_test_at_point_with_flags_and_pipeline(point, flags, pipeline);
                let _ = sender.send(result);
            },

            ForwardedToCompositorMsg::Layout(
                script_traits::ScriptToCompositorMsg::GenerateImageKey(sender),
            ) |
            ForwardedToCompositorMsg::Net(net_traits::NetToCompositorMsg::GenerateImageKey(
                sender,
            )) => {
                let _ = sender.send(self.webrender_api.generate_image_key());
            },

            ForwardedToCompositorMsg::Layout(
                script_traits::ScriptToCompositorMsg::UpdateImages(updates),
            ) => {
                let mut txn = Transaction::new();
                for update in updates {
                    match update {
                        script_traits::SerializedImageUpdate::AddImage(key, desc, data) => {
                            match data.to_image_data() {
                                Ok(data) => txn.add_image(key, desc, data, None),
                                Err(e) => warn!("error when sending image data: {:?}", e),
                            }
                        },
                        script_traits::SerializedImageUpdate::DeleteImage(key) => {
                            txn.delete_image(key)
                        },
                        script_traits::SerializedImageUpdate::UpdateImage(key, desc, data) => {
                            match data.to_image_data() {
                                Ok(data) => txn.update_image(key, desc, data, &DirtyRect::All),
                                Err(e) => warn!("error when sending image data: {:?}", e),
                            }
                        },
                    }
                }
                self.webrender_api
                    .send_transaction(self.webrender_document, txn);
            },

            ForwardedToCompositorMsg::Net(net_traits::NetToCompositorMsg::AddImage(
                key,
                desc,
                data,
            )) => {
                let mut txn = Transaction::new();
                txn.add_image(key, desc, data, None);
                self.webrender_api
                    .send_transaction(self.webrender_document, txn);
            },

            ForwardedToCompositorMsg::Font(FontToCompositorMsg::AddFontInstance(
                font_key,
                size,
                sender,
            )) => {
                let key = self.webrender_api.generate_font_instance_key();
                let mut txn = Transaction::new();
                txn.add_font_instance(key, font_key, size, None, None, Vec::new());
                self.webrender_api
                    .send_transaction(self.webrender_document, txn);
                let _ = sender.send(key);
            },

            ForwardedToCompositorMsg::Font(FontToCompositorMsg::AddFont(data, sender)) => {
                let font_key = self.webrender_api.generate_font_key();
                let mut txn = Transaction::new();
                match data {
                    FontData::Raw(bytes) => txn.add_raw_font(font_key, bytes, 0),
                    FontData::Native(native_font) => txn.add_native_font(font_key, native_font),
                }
                self.webrender_api
                    .send_transaction(self.webrender_document, txn);
                let _ = sender.send(font_key);
            },

            ForwardedToCompositorMsg::Canvas(CanvasToCompositorMsg::GenerateKey(sender)) => {
                let _ = sender.send(self.webrender_api.generate_image_key());
            },

            ForwardedToCompositorMsg::Canvas(CanvasToCompositorMsg::UpdateImages(updates)) => {
                let mut txn = Transaction::new();
                for update in updates {
                    match update {
                        ImageUpdate::Add(key, descriptor, data) => {
                            txn.add_image(key, descriptor, data, None)
                        },
                        ImageUpdate::Update(key, descriptor, data) => {
                            txn.update_image(key, descriptor, data, &DirtyRect::All)
                        },
                        ImageUpdate::Delete(key) => txn.delete_image(key),
                    }
                }
                self.webrender_api
                    .send_transaction(self.webrender_document, txn);
            },
        }
    }

    /// Queue a new frame in the transaction and increase the pending frames count.
    fn generate_frame(&mut self, transaction: &mut Transaction) {
        self.pending_frames += 1;
        transaction.generate_frame(0);
    }

    /// Sets or unsets the animations-running flag for the given pipeline, and schedules a
    /// recomposite if necessary.
    fn change_running_animations_state(
        &mut self,
        pipeline_id: PipelineId,
        animation_state: AnimationState,
    ) {
        match animation_state {
            AnimationState::AnimationsPresent => {
                let visible = self.pipeline_details(pipeline_id).visible;
                self.pipeline_details(pipeline_id).animations_running = true;
                if visible {
                    self.composite_if_necessary(CompositingReason::Animation);
                }
            },
            AnimationState::AnimationCallbacksPresent => {
                let visible = self.pipeline_details(pipeline_id).visible;
                self.pipeline_details(pipeline_id)
                    .animation_callbacks_running = true;
                if visible {
                    self.tick_animations_for_pipeline(pipeline_id);
                }
            },
            AnimationState::NoAnimationsPresent => {
                self.pipeline_details(pipeline_id).animations_running = false;
            },
            AnimationState::NoAnimationCallbacksPresent => {
                self.pipeline_details(pipeline_id)
                    .animation_callbacks_running = false;
            },
        }
    }

    fn pipeline_details(&mut self, pipeline_id: PipelineId) -> &mut PipelineDetails {
        if !self.pipeline_details.contains_key(&pipeline_id) {
            self.pipeline_details
                .insert(pipeline_id, PipelineDetails::new());
        }
        self.pipeline_details
            .get_mut(&pipeline_id)
            .expect("Insert then get failed!")
    }

    pub fn pipeline(&self, pipeline_id: PipelineId) -> Option<&CompositionPipeline> {
        match self.pipeline_details.get(&pipeline_id) {
            Some(ref details) => details.pipeline.as_ref(),
            None => {
                warn!(
                    "Compositor layer has an unknown pipeline ({:?}).",
                    pipeline_id
                );
                None
            },
        }
    }

    /// Set the root pipeline for our WebRender scene to a display list that consists of an iframe
    /// for each visible top-level browsing context, applying the pinch zoom transformation if any.
    fn update_root_pipeline(&mut self) {
        let mut txn = Transaction::new();
        self.update_root_pipeline_with_txn(&mut txn);
        txn.generate_frame(0);
        self.webrender_api
            .send_transaction(self.webrender_document, txn);
    }

    /// Set the root pipeline for our WebRender scene to a display list that consists of an iframe
    /// for each visible top-level browsing context, applying the pinch zoom transformation if any.
    fn update_root_pipeline_with_txn(&self, transaction: &mut Transaction) {
        let zoom_factor = self.pinch_zoom_level();

        if !cfg!(feature = "multiview") {
            if self.root_content_pipeline.id.is_none() {
                return;
            }
            if zoom_factor == 1.0 {
                let root_content_pipeline = self
                    .root_content_pipeline
                    .id
                    .expect("checked above")
                    .to_webrender();
                transaction.set_root_pipeline(root_content_pipeline);
                return;
            }
        }

        // Every display list needs a pipeline, but we'd like to choose one that is unlikely
        // to conflict with our content pipelines, which start at (1, 1). (0, 0) is WebRender's
        // dummy pipeline, so we choose (0, 1).
        let root_pipeline = WebRenderPipelineId(0, 1);
        transaction.set_root_pipeline(root_pipeline);

        let mut builder = webrender_api::DisplayListBuilder::new(root_pipeline);
        let zoom_reference_frame = builder.push_reference_frame(
            LayoutPoint::zero(),
            SpatialId::root_reference_frame(root_pipeline),
            TransformStyle::Flat,
            PropertyBinding::Value(Transform3D::scale(zoom_factor, zoom_factor, 1.)),
            ReferenceFrameKind::Transform {
                is_2d_scale_translation: true,
                should_snap: true,
            },
        );

        let viewport_size = if cfg!(feature = "multiview") {
            let dppx = self.page_zoom * self.hidpi_factor();
            let viewport_size = self.embedder_coordinates.get_viewport().size.to_f32() / dppx;
            let viewport_size = LayoutSize::from_untyped(viewport_size.to_untyped());
            for (_, webview) in self.webviews.painting_order() {
                if let Some(pipeline_id) = webview.pipeline_id {
                    let rect = webview.rect / dppx;
                    builder.push_iframe(
                        LayoutRect::from_untyped(&rect.to_untyped()),
                        LayoutRect::from_untyped(&rect.to_untyped()),
                        &SpaceAndClipInfo {
                            spatial_id: zoom_reference_frame,
                            clip_id: ClipId::root(pipeline_id.to_webrender()),
                        },
                        pipeline_id.to_webrender(),
                        true,
                    );
                }
            }
            viewport_size
        } else {
            let root_content_pipeline = self
                .root_content_pipeline
                .id
                .expect("checked above")
                .to_webrender();
            let viewport_size = LayoutSize::new(
                self.embedder_coordinates.get_viewport().width() as f32,
                self.embedder_coordinates.get_viewport().height() as f32,
            );
            let viewport_rect = LayoutRect::new(LayoutPoint::zero(), viewport_size);
            builder.push_iframe(
                viewport_rect,
                viewport_rect,
                &SpaceAndClipInfo {
                    spatial_id: zoom_reference_frame,
                    clip_id: ClipId::root(root_pipeline),
                },
                root_content_pipeline,
                true,
            );
            viewport_size
        };

        let built_display_list = builder.finalize();

        // NB: We are always passing 0 as the epoch here, but this doesn't seem to
        // be an issue. WebRender will still update the scene and generate a new
        // frame even though the epoch hasn't changed.
        let viewport_size = LayoutSize::from_untyped(viewport_size.to_untyped());
        transaction.set_display_list(
            WebRenderEpoch(0),
            None,
            viewport_size,
            built_display_list,
            false,
        );
    }

    fn update_webview(&mut self, frame_tree: &SendableFrameTree) {
        debug!("{}: Updating webview", frame_tree.pipeline.id);

        if !cfg!(feature = "multiview") {
            self.root_content_pipeline = RootPipeline {
                top_level_browsing_context_id: frame_tree.pipeline.top_level_browsing_context_id,
                id: Some(frame_tree.pipeline.id),
            };
        }

<<<<<<< HEAD
        let top_level_browsing_context_id = frame_tree.pipeline.top_level_browsing_context_id;
        if let Some(webview) = self.webviews.get_mut(top_level_browsing_context_id) {
            let new_pipeline_id = Some(frame_tree.pipeline.id);
            if new_pipeline_id != webview.pipeline_id {
                debug!(
                    "{:?}: Updating webview from pipeline {:?} to {:?}",
                    top_level_browsing_context_id, webview.pipeline_id, new_pipeline_id
                );
            }
            webview.pipeline_id = new_pipeline_id;
        } else {
            let top_level_browsing_context_id = frame_tree.pipeline.top_level_browsing_context_id;
            let pipeline_id = Some(frame_tree.pipeline.id);
            debug!(
                "{:?}: Creating new webview with pipeline {:?}",
                top_level_browsing_context_id, pipeline_id
            );
            self.webviews.add(
                top_level_browsing_context_id,
                WebView {
                    pipeline_id,
                    rect: self.embedder_coordinates.get_viewport().to_f32(),
                },
            );
        }
=======
        let mut txn = Transaction::new();
        self.set_root_content_pipeline_handling_pinch_zoom(&mut txn);
        self.generate_frame(&mut txn);
        self.webrender_api
            .send_transaction(self.webrender_document, txn);
>>>>>>> 6c7fe31d

        if !cfg!(feature = "multiview") {
            let webview_ids = self
                .webviews
                .painting_order()
                .map(|(&id, _)| id)
                .collect::<Vec<_>>();
            for webview_id in webview_ids {
                if webview_id != top_level_browsing_context_id {
                    self.webviews.hide(webview_id);
                }
            }
            self.webviews.raise_to_top(top_level_browsing_context_id);
        }

        self.update_root_pipeline();
        self.update_pipeline_details_tree(&frame_tree, None);
        self.reset_scroll_tree_for_unattached_pipelines(&frame_tree);

        self.frame_tree_id.next();
    }

    fn remove_webview(&mut self, top_level_browsing_context_id: TopLevelBrowsingContextId) {
        debug!("{}: Removing", top_level_browsing_context_id);
        let Some(webview) = self.webviews.remove(top_level_browsing_context_id) else {
            return;
        };

        self.update_root_pipeline();
        if let Some(pipeline_id) = webview.pipeline_id {
            self.remove_pipeline_details_tree(pipeline_id);
        }

        self.frame_tree_id.next();
    }

    pub fn move_resize_webview(
        &mut self,
        top_level_browsing_context_id: TopLevelBrowsingContextId,
        rect: DeviceRect,
    ) {
        let dppx = self.page_zoom * self.hidpi_factor();
        if let Some(webview) = self.webviews.get_mut(top_level_browsing_context_id) {
            let initial_viewport = rect.size.to_f32() / dppx;
            let data = WindowSizeData {
                device_pixel_ratio: dppx,
                initial_viewport,
            };
            if rect.size != webview.rect.size {
                let size_type = WindowSizeType::Resize; // FIXME always this value in practice
                let msg =
                    ConstellationMsg::WindowSize(top_level_browsing_context_id, data, size_type);
                if let Err(e) = self.constellation_chan.send(msg) {
                    warn!("Sending window resize to constellation failed ({:?}).", e);
                }
            }
            webview.rect = rect;
            self.update_root_pipeline();
        } else {
            warn!(
                "{}: MoveResizeWebView on unknown top-level browsing context",
                top_level_browsing_context_id
            );
        }
    }

    fn reset_scroll_tree_for_unattached_pipelines(&mut self, frame_tree: &SendableFrameTree) {
        // TODO(mrobinson): Eventually this can selectively preserve the scroll trees
        // state for some unattached pipelines in order to preserve scroll position when
        // navigating backward and forward.
        fn collect_pipelines(
            pipelines: &mut FnvHashSet<PipelineId>,
            frame_tree: &SendableFrameTree,
        ) {
            pipelines.insert(frame_tree.pipeline.id);
            for kid in &frame_tree.children {
                collect_pipelines(pipelines, kid);
            }
        }

        let mut attached_pipelines: FnvHashSet<PipelineId> = FnvHashSet::default();
        collect_pipelines(&mut attached_pipelines, frame_tree);

        self.pipeline_details
            .iter_mut()
            .filter(|(id, _)| !attached_pipelines.contains(id))
            .for_each(|(_, details)| {
                details.scroll_tree.nodes.iter_mut().for_each(|node| {
                    node.set_offset(LayoutVector2D::zero());
                })
            })
    }

    fn update_pipeline_details_tree(
        &mut self,
        frame_tree: &SendableFrameTree,
        parent_pipeline_id: Option<PipelineId>,
    ) {
        let pipeline_id = frame_tree.pipeline.id;
        let pipeline_details = self.pipeline_details(pipeline_id);
        pipeline_details.pipeline = Some(frame_tree.pipeline.clone());
        pipeline_details.parent_pipeline_id = parent_pipeline_id;

        for kid in &frame_tree.children {
            self.update_pipeline_details_tree(kid, Some(pipeline_id));
        }
    }

    fn remove_pipeline_details_tree(&mut self, pipeline_id: PipelineId) {
        self.pipeline_details.remove(&pipeline_id);

        let children = self
            .pipeline_details
            .iter()
            .filter(|(_, pipeline_details)| {
                pipeline_details.parent_pipeline_id == Some(pipeline_id)
            })
            .map(|(&pipeline_id, _)| pipeline_id)
            .collect::<Vec<_>>();

        for kid in children {
            self.remove_pipeline_details_tree(kid);
        }
    }

    fn remove_pipeline_root_layer(&mut self, pipeline_id: PipelineId) {
        self.pipeline_details.remove(&pipeline_id);
    }

    #[cfg_attr(feature = "multiview", deprecated)]
    fn send_window_size(&mut self, size_type: WindowSizeType) {
        self.update_webrender_document_view();

        let dppx = self.page_zoom * self.embedder_coordinates.hidpi_factor;

        let initial_viewport = self.embedder_coordinates.viewport.size.to_f32() / dppx;

        let data = WindowSizeData {
            device_pixel_ratio: dppx,
            initial_viewport: initial_viewport,
        };

        let top_level_browsing_context_id =
            self.root_content_pipeline.top_level_browsing_context_id;

        let msg = ConstellationMsg::WindowSize(top_level_browsing_context_id, data, size_type);

        if let Err(e) = self.constellation_chan.send(msg) {
            warn!("Sending window resize to constellation failed ({:?}).", e);
        }
    }

    fn update_webrender_document_view(&mut self) {
        let mut transaction = Transaction::new();
        transaction.set_document_view(
            self.embedder_coordinates.get_viewport(),
            self.embedder_coordinates.hidpi_factor.get(),
        );
        self.webrender_api
            .send_transaction(self.webrender_document, transaction);
    }

    pub fn on_resize_window_event(&mut self) -> bool {
        trace!("Compositor resize requested");

        let old_coords = self.embedder_coordinates;
        self.embedder_coordinates = self.window.get_coordinates();

        // A size change could also mean a resolution change.
        if self.embedder_coordinates.hidpi_factor != old_coords.hidpi_factor {
            self.update_zoom_transform();
        }

        // If the framebuffer size has changed, invalidate the current framebuffer object, and mark
        // the last framebuffer object as needing to be invalidated at the end of the next frame.
        if self.embedder_coordinates.framebuffer != old_coords.framebuffer {
            self.next_offscreen_framebuffer = OnceCell::new();
            self.invalidate_prev_offscreen_framebuffer = true;
        }

        if self.embedder_coordinates.viewport == old_coords.viewport {
            return false;
        }

        if cfg!(feature = "multiview") {
            self.update_webrender_document_view();
        } else {
            self.send_window_size(WindowSizeType::Resize);
        }
        self.composite_if_necessary(CompositingReason::Resize);
        return true;
    }

    pub fn on_mouse_window_event_class(&mut self, mouse_window_event: MouseWindowEvent) {
        if self.convert_mouse_to_touch {
            match mouse_window_event {
                MouseWindowEvent::Click(_, _) => {},
                MouseWindowEvent::MouseDown(_, p) => self.on_touch_down(TouchId(0), p),
                MouseWindowEvent::MouseUp(_, p) => self.on_touch_up(TouchId(0), p),
            }
            return;
        }

        self.dispatch_mouse_window_event_class(mouse_window_event);
    }

    fn dispatch_mouse_window_event_class(&mut self, mouse_window_event: MouseWindowEvent) {
        let point = match mouse_window_event {
            MouseWindowEvent::Click(_, p) => p,
            MouseWindowEvent::MouseDown(_, p) => p,
            MouseWindowEvent::MouseUp(_, p) => p,
        };

        let Some(result) = self.hit_test_at_device_point(point) else {
            // TODO notify embedder?
            // let msg = ConstellationMsg::UnconsumedEvent(...);
            return;
        };

        let (button, event_type) = match mouse_window_event {
            MouseWindowEvent::Click(button, _) => (button, MouseEventType::Click),
            MouseWindowEvent::MouseDown(button, _) => (button, MouseEventType::MouseDown),
            MouseWindowEvent::MouseUp(button, _) => (button, MouseEventType::MouseUp),
        };

        let event_to_send = MouseButtonEvent(
            event_type,
            button,
            result.point_in_viewport.to_untyped(),
            Some(result.node),
            Some(result.point_relative_to_item),
            button as u16,
        );

        let msg = ConstellationMsg::ForwardEvent(result.pipeline_id, event_to_send);
        if let Err(e) = self.constellation_chan.send(msg) {
            warn!("Sending event to constellation failed ({:?}).", e);
        }
    }

    fn hit_test_at_device_point(&self, point: DevicePoint) -> Option<CompositorHitTestResult> {
        let dppx = self.page_zoom * self.hidpi_factor();
        let scaled_point = (point / dppx).to_untyped();
        let world_point = WorldPoint::from_untyped(scaled_point);
        return self.hit_test_at_point(world_point);
    }

    fn hit_test_at_point(&self, point: WorldPoint) -> Option<CompositorHitTestResult> {
        return self
            .hit_test_at_point_with_flags_and_pipeline(point, HitTestFlags::empty(), None)
            .first()
            .cloned();
    }

    fn hit_test_at_point_with_flags_and_pipeline(
        &self,
        point: WorldPoint,
        flags: HitTestFlags,
        pipeline_id: Option<WebRenderPipelineId>,
    ) -> Vec<CompositorHitTestResult> {
        if !cfg!(feature = "multiview") {
            let root_pipeline_id = match self.root_content_pipeline.id {
                Some(root_pipeline_id) => root_pipeline_id,
                None => return vec![],
            };
            if self.pipeline(root_pipeline_id).is_none() {
                return vec![];
            }
        }
        let results =
            self.webrender_api
                .hit_test(self.webrender_document, pipeline_id, point, flags);

        results
            .items
            .iter()
            .filter_map(|item| {
                let pipeline_id = PipelineId::from_webrender(item.pipeline);
                let details = match self.pipeline_details.get(&pipeline_id) {
                    Some(details) => details,
                    None => return None,
                };

                // If the epoch in the tag does not match the current epoch of the pipeline,
                // then the hit test is against an old version of the display list and we
                // should ignore this hit test for now.
                match details.most_recent_display_list_epoch {
                    Some(epoch) if epoch.as_u16() == item.tag.1 => {},
                    _ => return None,
                }

                let info = &details.hit_test_items[item.tag.0 as usize];
                Some(CompositorHitTestResult {
                    pipeline_id,
                    point_in_viewport: item.point_in_viewport.to_untyped(),
                    point_relative_to_item: item.point_relative_to_item.to_untyped(),
                    node: UntrustedNodeAddress(info.node as *const c_void),
                    cursor: info.cursor,
                    scroll_tree_node: info.scroll_tree_node,
                })
            })
            .collect()
    }

    pub fn on_mouse_window_move_event_class(&mut self, cursor: DevicePoint) {
        if self.convert_mouse_to_touch {
            self.on_touch_move(TouchId(0), cursor);
            return;
        }

        self.dispatch_mouse_window_move_event_class(cursor);
    }

    fn dispatch_mouse_window_move_event_class(&mut self, cursor: DevicePoint) {
        let result = match self.hit_test_at_device_point(cursor) {
            Some(result) => result,
            None => return,
        };

        let event = MouseMoveEvent(result.point_in_viewport, Some(result.node), 0);
        let msg = ConstellationMsg::ForwardEvent(result.pipeline_id, event);
        if let Err(e) = self.constellation_chan.send(msg) {
            warn!("Sending event to constellation failed ({:?}).", e);
        }
        self.update_cursor(result);
    }

    fn send_touch_event(
        &self,
        event_type: TouchEventType,
        identifier: TouchId,
        point: DevicePoint,
    ) {
        if let Some(result) = self.hit_test_at_device_point(point) {
            let event = TouchEvent(
                event_type,
                identifier,
                result.point_in_viewport,
                Some(result.node),
            );
            let msg = ConstellationMsg::ForwardEvent(result.pipeline_id, event);
            if let Err(e) = self.constellation_chan.send(msg) {
                warn!("Sending event to constellation failed ({:?}).", e);
            }
        }
    }

    pub fn send_wheel_event(&mut self, delta: WheelDelta, point: DevicePoint) {
        if let Some(result) = self.hit_test_at_device_point(point) {
            let event = WheelEvent(delta, result.point_in_viewport, Some(result.node));
            let msg = ConstellationMsg::ForwardEvent(result.pipeline_id, event);
            if let Err(e) = self.constellation_chan.send(msg) {
                warn!("Sending event to constellation failed ({:?}).", e);
            }
        }
    }

    pub fn on_touch_event(
        &mut self,
        event_type: TouchEventType,
        identifier: TouchId,
        location: DevicePoint,
    ) {
        match event_type {
            TouchEventType::Down => self.on_touch_down(identifier, location),
            TouchEventType::Move => self.on_touch_move(identifier, location),
            TouchEventType::Up => self.on_touch_up(identifier, location),
            TouchEventType::Cancel => self.on_touch_cancel(identifier, location),
        }
    }

    fn on_touch_down(&mut self, identifier: TouchId, point: DevicePoint) {
        self.touch_handler.on_touch_down(identifier, point);
        self.send_touch_event(TouchEventType::Down, identifier, point);
    }

    fn on_touch_move(&mut self, identifier: TouchId, point: DevicePoint) {
        match self.touch_handler.on_touch_move(identifier, point) {
            TouchAction::Scroll(delta) => self.on_scroll_window_event(
                ScrollLocation::Delta(LayoutVector2D::from_untyped(delta.to_untyped())),
                point.cast(),
            ),
            TouchAction::Zoom(magnification, scroll_delta) => {
                let cursor = Point2D::new(-1, -1); // Make sure this hits the base layer.

                // The order of these events doesn't matter, because zoom is handled by
                // a root display list and the scroll event here is handled by the scroll
                // applied to the content display list.
                self.pending_scroll_zoom_events
                    .push(ScrollZoomEvent::PinchZoom(magnification));
                self.pending_scroll_zoom_events
                    .push(ScrollZoomEvent::Scroll(ScrollEvent {
                        scroll_location: ScrollLocation::Delta(LayoutVector2D::from_untyped(
                            scroll_delta.to_untyped(),
                        )),
                        cursor: cursor,
                        event_count: 1,
                    }));
            },
            TouchAction::DispatchEvent => {
                self.send_touch_event(TouchEventType::Move, identifier, point);
            },
            _ => {},
        }
    }

    fn on_touch_up(&mut self, identifier: TouchId, point: DevicePoint) {
        self.send_touch_event(TouchEventType::Up, identifier, point);

        if let TouchAction::Click = self.touch_handler.on_touch_up(identifier, point) {
            self.simulate_mouse_click(point);
        }
    }

    fn on_touch_cancel(&mut self, identifier: TouchId, point: DevicePoint) {
        // Send the event to script.
        self.touch_handler.on_touch_cancel(identifier, point);
        self.send_touch_event(TouchEventType::Cancel, identifier, point);
    }

    /// <http://w3c.github.io/touch-events/#mouse-events>
    fn simulate_mouse_click(&mut self, p: DevicePoint) {
        let button = MouseButton::Left;
        self.dispatch_mouse_window_move_event_class(p);
        self.dispatch_mouse_window_event_class(MouseWindowEvent::MouseDown(button, p));
        self.dispatch_mouse_window_event_class(MouseWindowEvent::MouseUp(button, p));
        self.dispatch_mouse_window_event_class(MouseWindowEvent::Click(button, p));
    }

    pub fn on_wheel_event(&mut self, delta: WheelDelta, p: DevicePoint) {
        self.send_wheel_event(delta, p);
    }

    pub fn on_scroll_event(
        &mut self,
        scroll_location: ScrollLocation,
        cursor: DeviceIntPoint,
        phase: TouchEventType,
    ) {
        match phase {
            TouchEventType::Move => self.on_scroll_window_event(scroll_location, cursor),
            TouchEventType::Up | TouchEventType::Cancel => {
                self.on_scroll_window_event(scroll_location, cursor);
            },
            TouchEventType::Down => {
                self.on_scroll_window_event(scroll_location, cursor);
            },
        }
    }

    fn on_scroll_window_event(&mut self, scroll_location: ScrollLocation, cursor: DeviceIntPoint) {
        self.pending_scroll_zoom_events
            .push(ScrollZoomEvent::Scroll(ScrollEvent {
                scroll_location: scroll_location,
                cursor,
                event_count: 1,
            }));
    }

    fn process_pending_scroll_events(&mut self) {
        // Batch up all scroll events into one, or else we'll do way too much painting.
        let mut combined_scroll_event: Option<ScrollEvent> = None;
        let mut combined_magnification = 1.0;
        for scroll_event in self.pending_scroll_zoom_events.drain(..) {
            match scroll_event {
                ScrollZoomEvent::PinchZoom(magnification) => {
                    combined_magnification *= magnification
                },
                ScrollZoomEvent::Scroll(scroll_event_info) => {
                    let combined_event = match combined_scroll_event.as_mut() {
                        None => {
                            combined_scroll_event = Some(scroll_event_info);
                            continue;
                        },
                        Some(combined_event) => combined_event,
                    };

                    match (
                        combined_event.scroll_location,
                        scroll_event_info.scroll_location,
                    ) {
                        (ScrollLocation::Delta(old_delta), ScrollLocation::Delta(new_delta)) => {
                            // Mac OS X sometimes delivers scroll events out of vsync during a
                            // fling. This causes events to get bunched up occasionally, causing
                            // nasty-looking "pops". To mitigate this, during a fling we average
                            // deltas instead of summing them.
                            let old_event_count = Scale::new(combined_event.event_count as f32);
                            combined_event.event_count += 1;
                            let new_event_count = Scale::new(combined_event.event_count as f32);
                            combined_event.scroll_location = ScrollLocation::Delta(
                                (old_delta * old_event_count + new_delta) / new_event_count,
                            );
                        },
                        (ScrollLocation::Start, _) | (ScrollLocation::End, _) => {
                            // Once we see Start or End, we shouldn't process any more events.
                            break;
                        },
                        (_, ScrollLocation::Start) | (_, ScrollLocation::End) => {
                            // If this is an event which is scrolling to the start or end of the page,
                            // disregard other pending events and exit the loop.
                            *combined_event = scroll_event_info;
                            break;
                        },
                    }
                },
            }
        }

        let zoom_changed =
            self.set_pinch_zoom_level(self.pinch_zoom_level() * combined_magnification);
        let scroll_result = combined_scroll_event.and_then(|combined_event| {
            let cursor = (combined_event.cursor.to_f32() / self.scale).to_untyped();
            self.scroll_node_at_world_point(
                WorldPoint::from_untyped(cursor),
                combined_event.scroll_location,
            )
        });
        if !zoom_changed && scroll_result.is_none() {
            return;
        }

        let mut transaction = Transaction::new();
        if zoom_changed {
            self.update_root_pipeline_with_txn(&mut transaction);
        }

        if let Some((pipeline_id, external_id, offset)) = scroll_result {
            let scroll_origin = LayoutPoint::new(-offset.x, -offset.y);
            transaction.scroll_node_with_id(scroll_origin, external_id, ScrollClamping::NoClamping);
            self.send_scroll_positions_to_layout_for_pipeline(&pipeline_id);
        }

        self.generate_frame(&mut transaction);
        self.webrender_api
            .send_transaction(self.webrender_document, transaction);
    }

    /// Perform a hit test at the given [`WorldPoint`] and apply the [`ScrollLocation`]
    /// scrolling to the applicable scroll node under that point. If a scroll was
    /// performed, returns the [`PipelineId`] of the node scrolled, the id, and the final
    /// scroll delta.
    fn scroll_node_at_world_point(
        &mut self,
        cursor: WorldPoint,
        scroll_location: ScrollLocation,
    ) -> Option<(PipelineId, ExternalScrollId, LayoutVector2D)> {
        let scroll_location = match scroll_location {
            ScrollLocation::Delta(delta) => {
                let scaled_delta =
                    (Vector2D::from_untyped(delta.to_untyped()) / self.scale).to_untyped();
                let calculated_delta = LayoutVector2D::from_untyped(scaled_delta);
                ScrollLocation::Delta(calculated_delta)
            },
            // Leave ScrollLocation unchanged if it is Start or End location.
            ScrollLocation::Start | ScrollLocation::End => scroll_location,
        };

        let hit_test_result = match self.hit_test_at_point(cursor) {
            Some(result) => result,
            None => return None,
        };

        let pipeline_details = match self.pipeline_details.get_mut(&hit_test_result.pipeline_id) {
            Some(details) => details,
            None => return None,
        };
        pipeline_details
            .scroll_tree
            .scroll_node_or_ancestor(&hit_test_result.scroll_tree_node, scroll_location)
            .map(|(external_id, offset)| (hit_test_result.pipeline_id, external_id, offset))
    }

    /// If there are any animations running, dispatches appropriate messages to the constellation.
    fn process_animations(&mut self, force: bool) {
        // When running animations in order to dump a screenshot (not after a full composite), don't send
        // animation ticks faster than about 60Hz.
        //
        // TODO: This should be based on the refresh rate of the screen and also apply to all
        // animation ticks, not just ones sent while waiting to dump screenshots. This requires
        // something like a refresh driver concept though.
        if !force && (Instant::now() - self.last_animation_tick) < Duration::from_millis(16) {
            return;
        }
        self.last_animation_tick = Instant::now();

        let mut pipeline_ids = vec![];
        for (pipeline_id, pipeline_details) in &self.pipeline_details {
            if (pipeline_details.animations_running || pipeline_details.animation_callbacks_running) &&
                pipeline_details.visible
            {
                pipeline_ids.push(*pipeline_id);
            }
        }
        let animation_state = if pipeline_ids.is_empty() && !self.webxr_main_thread.running() {
            windowing::AnimationState::Idle
        } else {
            windowing::AnimationState::Animating
        };
        self.window.set_animation_state(animation_state);
        for pipeline_id in &pipeline_ids {
            self.tick_animations_for_pipeline(*pipeline_id)
        }
    }

    fn tick_animations_for_pipeline(&mut self, pipeline_id: PipelineId) {
        let animation_callbacks_running = self
            .pipeline_details(pipeline_id)
            .animation_callbacks_running;
        let animations_running = self.pipeline_details(pipeline_id).animations_running;
        if !animation_callbacks_running && !animations_running {
            return;
        }

        let mut tick_type = AnimationTickType::empty();
        if animations_running {
            tick_type.insert(AnimationTickType::CSS_ANIMATIONS_AND_TRANSITIONS);
        }
        if animation_callbacks_running {
            tick_type.insert(AnimationTickType::REQUEST_ANIMATION_FRAME);
        }

        let msg = ConstellationMsg::TickAnimation(pipeline_id, tick_type);
        if let Err(e) = self.constellation_chan.send(msg) {
            warn!("Sending tick to constellation failed ({:?}).", e);
        }
    }

    fn hidpi_factor(&self) -> Scale<f32, DeviceIndependentPixel, DevicePixel> {
        if matches!(self.composite_target, CompositeTarget::PngFile(_)) {
            return Scale::new(1.0);
        }
        self.embedder_coordinates.hidpi_factor
    }

    fn device_pixels_per_page_px(&self) -> Scale<f32, CSSPixel, DevicePixel> {
        self.page_zoom * self.hidpi_factor()
    }

    fn update_zoom_transform(&mut self) {
        let scale = self.device_pixels_per_page_px();
        self.scale = Scale::new(scale.get());
    }

    pub fn on_zoom_reset_window_event(&mut self) {
        self.page_zoom = Scale::new(1.0);
        self.update_zoom_transform();
        if cfg!(feature = "multiview") {
            self.update_webrender_document_view();
        } else {
            self.send_window_size(WindowSizeType::Resize);
        }
        self.update_page_zoom_for_webrender();
    }

    pub fn on_zoom_window_event(&mut self, magnification: f32) {
        self.page_zoom = Scale::new(
            (self.page_zoom.get() * magnification)
                .max(MIN_ZOOM)
                .min(MAX_ZOOM),
        );
        self.update_zoom_transform();
        if cfg!(feature = "multiview") {
            self.update_webrender_document_view();
        } else {
            self.send_window_size(WindowSizeType::Resize);
        }
        self.update_page_zoom_for_webrender();
    }

    fn update_page_zoom_for_webrender(&mut self) {
        let page_zoom = ZoomFactor::new(self.page_zoom.get());

        let mut txn = webrender::Transaction::new();
        txn.set_page_zoom(page_zoom);
        self.webrender_api
            .send_transaction(self.webrender_document, txn);
    }

    /// Simulate a pinch zoom
    pub fn on_pinch_zoom_window_event(&mut self, magnification: f32) {
        // TODO: Scroll to keep the center in view?
        self.pending_scroll_zoom_events
            .push(ScrollZoomEvent::PinchZoom(magnification));
    }

    fn send_scroll_positions_to_layout_for_pipeline(&self, pipeline_id: &PipelineId) {
        let details = match self.pipeline_details.get(&pipeline_id) {
            Some(details) => details,
            None => return,
        };

        let mut scroll_states = Vec::new();
        details.scroll_tree.nodes.iter().for_each(|node| {
            match (node.external_id(), node.offset()) {
                (Some(scroll_id), Some(scroll_offset)) => {
                    scroll_states.push(ScrollState {
                        scroll_id,
                        scroll_offset,
                    });
                },
                _ => {},
            }
        });

        if let Some(pipeline) = details.pipeline.as_ref() {
            let message = ConstellationControlMsg::ForLayoutFromConstellation(
                LayoutControlMsg::SetScrollStates(scroll_states),
                *pipeline_id,
            );
            let _ = pipeline.script_chan.send(message);
        }
    }

    // Check if any pipelines currently have active animations or animation callbacks.
    fn animations_active(&self) -> bool {
        for (_, details) in &self.pipeline_details {
            // If animations are currently running, then don't bother checking
            // with the constellation if the output image is stable.
            if details.animations_running {
                return true;
            }
            if details.animation_callbacks_running {
                return true;
            }
        }

        false
    }

    /// Returns true if any animation callbacks (ie `requestAnimationFrame`) are waiting for a response.
    fn animation_callbacks_active(&self) -> bool {
        self.pipeline_details
            .values()
            .any(|details| details.animation_callbacks_running)
    }

    /// Query the constellation to see if the current compositor
    /// output matches the current frame tree output, and if the
    /// associated script threads are idle.
    fn is_ready_to_paint_image_output(&mut self) -> Result<(), NotReadyToPaint> {
        match self.ready_to_save_state {
            ReadyState::Unknown => {
                // Unsure if the output image is stable.

                // Collect the currently painted epoch of each pipeline that is
                // complete (i.e. has *all* layers painted to the requested epoch).
                // This gets sent to the constellation for comparison with the current
                // frame tree.
                let mut pipeline_epochs = HashMap::new();
                for (id, _) in &self.pipeline_details {
                    let webrender_pipeline_id = id.to_webrender();
                    if let Some(WebRenderEpoch(epoch)) = self
                        .webrender
                        .current_epoch(self.webrender_document, webrender_pipeline_id)
                    {
                        let epoch = Epoch(epoch);
                        pipeline_epochs.insert(*id, epoch);
                    }
                }

                // Pass the pipeline/epoch states to the constellation and check
                // if it's safe to output the image.
                let msg = ConstellationMsg::IsReadyToSaveImage(pipeline_epochs);
                if let Err(e) = self.constellation_chan.send(msg) {
                    warn!("Sending ready to save to constellation failed ({:?}).", e);
                }
                self.ready_to_save_state = ReadyState::WaitingForConstellationReply;
                Err(NotReadyToPaint::JustNotifiedConstellation)
            },
            ReadyState::WaitingForConstellationReply => {
                // If waiting on a reply from the constellation to the last
                // query if the image is stable, then assume not ready yet.
                Err(NotReadyToPaint::WaitingOnConstellation)
            },
            ReadyState::ReadyToSaveImage => {
                // Constellation has replied at some point in the past
                // that the current output image is stable and ready
                // for saving.
                // Reset the flag so that we check again in the future
                // TODO: only reset this if we load a new document?
                if self.is_running_problem_test {
                    println!("was ready to save, resetting ready_to_save_state");
                }
                self.ready_to_save_state = ReadyState::Unknown;
                Ok(())
            },
        }
    }

    pub fn composite(&mut self) {
        match self.composite_specific_target(self.composite_target.clone(), None) {
            Ok(_) => {
                if matches!(self.composite_target, CompositeTarget::PngFile(_)) ||
                    self.exit_after_load
                {
                    println!("Shutting down the Constellation after generating an output file or exit flag specified");
                    self.start_shutting_down();
                }
            },
            Err(e) => {
                if self.is_running_problem_test {
                    if e != UnableToComposite::NotReadyToPaintImage(
                        NotReadyToPaint::WaitingOnConstellation,
                    ) {
                        println!("not ready to composite: {:?}", e);
                    }
                }
            },
        }
    }

    /// Composite to the given target if any, or the current target otherwise.
    /// Returns Ok if composition was performed or Err if it was not possible to composite for some
    /// reason. When the target is [CompositeTarget::SharedMemory], the image is read back from the
    /// GPU and returned as Ok(Some(png::Image)), otherwise we return Ok(None).
    fn composite_specific_target(
        &mut self,
        target: CompositeTarget,
        rect: Option<Rect<f32, CSSPixel>>,
    ) -> Result<Option<Image>, UnableToComposite> {
        if self.waiting_on_present {
            trace!("tried to composite while waiting on present");
            return Err(UnableToComposite::NotReadyToPaintImage(
                NotReadyToPaint::WaitingOnConstellation,
            ));
        }

        let size = self.embedder_coordinates.framebuffer.to_u32();

        if let Err(err) = self.rendering_context.make_gl_context_current() {
            warn!("Failed to make GL context current: {:?}", err);
        }
        self.assert_no_gl_error();

        self.webrender.update();

        let wait_for_stable_image = matches!(
            target,
            CompositeTarget::SharedMemory | CompositeTarget::PngFile(_)
        ) || self.exit_after_load;
        let use_offscreen_framebuffer = matches!(
            target,
            CompositeTarget::SharedMemory | CompositeTarget::PngFile(_) | CompositeTarget::Fbo
        );

        if wait_for_stable_image {
            // The current image may be ready to output. However, if there are animations active,
            // tick those instead and continue waiting for the image output to be stable AND
            // all active animations to complete.
            if self.animations_active() {
                self.process_animations(false);
                return Err(UnableToComposite::NotReadyToPaintImage(
                    NotReadyToPaint::AnimationsActive,
                ));
            }
            if let Err(result) = self.is_ready_to_paint_image_output() {
                return Err(UnableToComposite::NotReadyToPaintImage(result));
            }
        }

        if use_offscreen_framebuffer {
            self.next_offscreen_framebuffer
                .get_or_init(|| {
                    RenderTargetInfo::new(
                        self.webrender_gl.clone(),
                        FramebufferUintLength::new(size.width),
                        FramebufferUintLength::new(size.height),
                    )
                })
                .bind();
        } else {
            // Bind the webrender framebuffer
            let framebuffer_object = self
                .rendering_context
                .context_surface_info()
                .unwrap_or(None)
                .map(|info| info.framebuffer_object)
                .unwrap_or(0);
            self.webrender_gl
                .bind_framebuffer(gleam::gl::FRAMEBUFFER, framebuffer_object);
            self.assert_gl_framebuffer_complete();
        }

        profile(
            ProfilerCategory::Compositing,
            None,
            self.time_profiler_chan.clone(),
            || {
                trace!("Compositing");

                let size =
                    DeviceIntSize::from_untyped(self.embedder_coordinates.framebuffer.to_untyped());

                // Paint the scene.
                // TODO(gw): Take notice of any errors the renderer returns!
                self.clear_background();
                self.webrender.render(size, 0 /* buffer_age */).ok();
            },
        );

        // If there are pending paint metrics, we check if any of the painted epochs is one of the
        // ones that the paint metrics recorder is expecting. In that case, we get the current
        // time, inform layout about it and remove the pending metric from the list.
        if !self.pending_paint_metrics.is_empty() {
            let paint_time = SystemTime::now()
                .duration_since(UNIX_EPOCH)
                .unwrap_or_default()
                .as_nanos() as u64;
            let mut to_remove = Vec::new();
            // For each pending paint metrics pipeline id
            for (id, pending_epoch) in &self.pending_paint_metrics {
                // we get the last painted frame id from webrender
                if let Some(WebRenderEpoch(epoch)) = self
                    .webrender
                    .current_epoch(self.webrender_document, id.to_webrender())
                {
                    // and check if it is the one layout is expecting,
                    let epoch = Epoch(epoch);
                    if *pending_epoch != epoch {
                        warn!(
                            "{}: paint metrics: pending {:?} should be {:?}",
                            id, pending_epoch, epoch
                        );
                        continue;
                    }
                    // in which case, we remove it from the list of pending metrics,
                    to_remove.push(id.clone());
                    if let Some(pipeline) = self.pipeline(*id) {
                        // and inform layout with the measured paint time.
                        let message = LayoutControlMsg::PaintMetric(epoch, paint_time);
                        let message =
                            ConstellationControlMsg::ForLayoutFromConstellation(message, *id);
                        if let Err(e) = pipeline.script_chan.send(message) {
                            warn!("Sending PaintMetric message to layout failed ({:?}).", e);
                        }
                    }
                }
            }
            for id in to_remove.iter() {
                self.pending_paint_metrics.remove(id);
            }
        }

        let (x, y, width, height) = if let Some(rect) = rect {
            let rect = self.device_pixels_per_page_px().transform_rect(&rect);

            let x = rect.origin.x as i32;
            // We need to convert to the bottom-left origin coordinate
            // system used by OpenGL
            let y = (size.height as f32 - rect.origin.y - rect.size.height) as i32;
            let w = rect.size.width as u32;
            let h = rect.size.height as u32;

            (x, y, w, h)
        } else {
            (0, 0, size.width, size.height)
        };

        let rv = match target {
            CompositeTarget::Window => None,
            CompositeTarget::Fbo => {
                self.next_offscreen_framebuffer
                    .get()
                    .expect("Guaranteed by needs_fbo")
                    .unbind();
                if self.invalidate_prev_offscreen_framebuffer {
                    // Do not reuse the last render target as the new current render target.
                    self.prev_offscreen_framebuffer = None;
                    self.invalidate_prev_offscreen_framebuffer = false;
                }
                let old_prev = self.prev_offscreen_framebuffer.take();
                self.prev_offscreen_framebuffer = self.next_offscreen_framebuffer.take();
                if let Some(old_prev) = old_prev {
                    let result = self.next_offscreen_framebuffer.set(old_prev);
                    debug_assert!(result.is_ok(), "Guaranteed by take");
                }
                None
            },
            CompositeTarget::SharedMemory => {
                let render_target_info = self
                    .next_offscreen_framebuffer
                    .take()
                    .expect("Guaranteed by needs_fbo");
                let img = render_target_info.read_back_from_gpu(
                    x,
                    y,
                    FramebufferUintLength::new(width),
                    FramebufferUintLength::new(height),
                );
                Some(Image {
                    width: img.width(),
                    height: img.height(),
                    format: PixelFormat::RGB8,
                    bytes: ipc::IpcSharedMemory::from_bytes(&*img),
                    id: None,
                    cors_status: CorsStatus::Safe,
                })
            },
            CompositeTarget::PngFile(path) => {
                profile(
                    ProfilerCategory::ImageSaving,
                    None,
                    self.time_profiler_chan.clone(),
                    || match File::create(&*path) {
                        Ok(mut file) => {
                            let render_target_info = self
                                .next_offscreen_framebuffer
                                .take()
                                .expect("Guaranteed by needs_fbo");
                            let img = render_target_info.read_back_from_gpu(
                                x,
                                y,
                                FramebufferUintLength::new(width),
                                FramebufferUintLength::new(height),
                            );
                            let dynamic_image = DynamicImage::ImageRgb8(img);
                            if let Err(e) = dynamic_image.write_to(&mut file, ImageFormat::Png) {
                                error!("Failed to save {} ({}).", path, e);
                            }
                        },
                        Err(e) => error!("Failed to create {} ({}).", path, e),
                    },
                );
                None
            },
        };

        // Notify embedder that servo is ready to present.
        // Embedder should call `present` to tell compositor to continue rendering.
        self.waiting_on_present = true;
        for (&top_level_browsing_context_id, _) in self.webviews.painting_order() {
            let msg = ConstellationMsg::ReadyToPresent(top_level_browsing_context_id);
            if let Err(e) = self.constellation_chan.send(msg) {
                warn!("Sending event to constellation failed ({:?}).", e);
            }
        }

        self.composition_request = CompositionRequest::NoCompositingNecessary;

        self.process_animations(true);

        Ok(rv)
    }

    /// Return the OpenGL framebuffer name of the most-recently-completed frame when compositing to
    /// [`CompositeTarget::Fbo`], or None otherwise.
    pub fn offscreen_framebuffer_id(&self) -> Option<gleam::gl::GLuint> {
        self.prev_offscreen_framebuffer
            .as_ref()
            .map(|info| info.framebuffer_id())
    }

    pub fn present(&mut self) {
        if let Err(err) = self.rendering_context.present() {
            warn!("Failed to present surface: {:?}", err);
        }
        self.waiting_on_present = false;
    }

    fn composite_if_necessary(&mut self, reason: CompositingReason) {
        if self.composition_request == CompositionRequest::NoCompositingNecessary {
            if self.is_running_problem_test {
                println!("updating composition_request ({:?})", reason);
            }
            self.composition_request = CompositionRequest::CompositeNow(reason)
        } else if self.is_running_problem_test {
            println!(
                "composition_request is already {:?}",
                self.composition_request
            );
        }
    }

    fn clear_background(&self) {
        let gl = &self.webrender_gl;
        self.assert_gl_framebuffer_complete();

        // Set the viewport background based on prefs.
        let color = servo_config::pref!(shell.background_color.rgba);
        gl.clear_color(
            color[0] as f32,
            color[1] as f32,
            color[2] as f32,
            color[3] as f32,
        );

        if cfg!(feature = "multiview") {
            // Clear the viewport rect of each top-level browsing context.
            for (_, webview) in self.webviews.painting_order() {
                let rect = self
                    .embedder_coordinates
                    .flipped_rect(&webview.rect.to_i32());
                gl.scissor(
                    rect.origin.x,
                    rect.origin.y,
                    rect.size.width,
                    rect.size.height,
                );
                gl.enable(gleam::gl::SCISSOR_TEST);
                gl.clear(gleam::gl::COLOR_BUFFER_BIT);
                gl.disable(gleam::gl::SCISSOR_TEST);
            }
        } else {
            let viewport = self.embedder_coordinates.get_flipped_viewport();
            gl.scissor(
                viewport.origin.x,
                viewport.origin.y,
                viewport.size.width,
                viewport.size.height,
            );
            gl.enable(gleam::gl::SCISSOR_TEST);
            gl.clear(gleam::gl::COLOR_BUFFER_BIT);
            gl.disable(gleam::gl::SCISSOR_TEST);
        }

        self.assert_gl_framebuffer_complete();
    }

    #[track_caller]
    fn assert_no_gl_error(&self) {
        debug_assert_eq!(self.webrender_gl.get_error(), gleam::gl::NO_ERROR);
    }

    #[track_caller]
    fn assert_gl_framebuffer_complete(&self) {
        debug_assert_eq!(
            (
                self.webrender_gl.get_error(),
                self.webrender_gl
                    .check_frame_buffer_status(gleam::gl::FRAMEBUFFER)
            ),
            (gleam::gl::NO_ERROR, gleam::gl::FRAMEBUFFER_COMPLETE)
        );
    }

    pub fn receive_messages(&mut self) -> bool {
        // Check for new messages coming from the other threads in the system.
        let mut compositor_messages = vec![];
        let mut found_recomposite_msg = false;
        while let Some(msg) = self.port.try_recv_compositor_msg() {
            match msg {
                CompositorMsg::NewWebRenderFrameReady(_) if found_recomposite_msg => {
                    // Only take one of duplicate NewWebRendeFrameReady messages, but do subtract
                    // one frame from the pending frames.
                    self.pending_frames -= 1;
                },
                CompositorMsg::NewWebRenderFrameReady(_) => {
                    found_recomposite_msg = true;
                    compositor_messages.push(msg)
                },
                _ => compositor_messages.push(msg),
            }
        }
        for msg in compositor_messages {
            if !self.handle_browser_message(msg) {
                return false;
            }
        }
        true
    }

    pub fn perform_updates(&mut self) -> bool {
        if self.shutdown_state == ShutdownState::FinishedShuttingDown {
            return false;
        }

        let now = SystemTime::now()
            .duration_since(UNIX_EPOCH)
            .unwrap_or_default()
            .as_secs() as f64;
        // If a pinch-zoom happened recently, ask for tiles at the new resolution
        if self.zoom_action && now - self.zoom_time > 0.3 {
            self.zoom_action = false;
        }

        match self.composition_request {
            CompositionRequest::NoCompositingNecessary => {},
            CompositionRequest::CompositeNow(_) => self.composite(),
        }

        // Run the WebXR main thread
        self.webxr_main_thread.run_one_frame();

        // The WebXR thread may make a different context current
        let _ = self.rendering_context.make_gl_context_current();

        if !self.pending_scroll_zoom_events.is_empty() {
            self.process_pending_scroll_events()
        }
        self.shutdown_state != ShutdownState::FinishedShuttingDown
    }

    /// Repaints and recomposites synchronously. You must be careful when calling this, as if a
    /// paint is not scheduled the compositor will hang forever.
    ///
    /// This is used when resizing the window.
    pub fn repaint_synchronously(&mut self) {
        while self.shutdown_state != ShutdownState::ShuttingDown {
            let msg = self.port.recv_compositor_msg();
            let need_recomposite = match msg {
                CompositorMsg::NewWebRenderFrameReady(_) => true,
                _ => false,
            };
            let keep_going = self.handle_browser_message(msg);
            if need_recomposite {
                self.composite();
                break;
            }
            if !keep_going {
                break;
            }
        }
    }

    pub fn pinch_zoom_level(&self) -> f32 {
        self.viewport_zoom.get()
    }

    fn set_pinch_zoom_level(&mut self, mut zoom: f32) -> bool {
        if let Some(min) = self.min_viewport_zoom {
            zoom = f32::max(min.get(), zoom);
        }
        if let Some(max) = self.max_viewport_zoom {
            zoom = f32::min(max.get(), zoom);
        }

        let old_zoom = std::mem::replace(&mut self.viewport_zoom, PinchZoomFactor::new(zoom));
        old_zoom != self.viewport_zoom
    }

    pub fn toggle_webrender_debug(&mut self, option: WebRenderDebugOption) {
        let mut flags = self.webrender.get_debug_flags();
        let flag = match option {
            WebRenderDebugOption::Profiler => {
                webrender::DebugFlags::PROFILER_DBG |
                    webrender::DebugFlags::GPU_TIME_QUERIES |
                    webrender::DebugFlags::GPU_SAMPLE_QUERIES
            },
            WebRenderDebugOption::TextureCacheDebug => webrender::DebugFlags::TEXTURE_CACHE_DBG,
            WebRenderDebugOption::RenderTargetDebug => webrender::DebugFlags::RENDER_TARGET_DBG,
        };
        flags.toggle(flag);
        self.webrender.set_debug_flags(flags);

        let mut txn = Transaction::new();
        self.generate_frame(&mut txn);
        self.webrender_api
            .send_transaction(self.webrender_document, txn);
    }

    pub fn capture_webrender(&mut self) {
        let capture_id = SystemTime::now()
            .duration_since(UNIX_EPOCH)
            .unwrap_or_default()
            .as_secs()
            .to_string();
        let available_path = [env::current_dir(), Ok(env::temp_dir())]
            .iter()
            .filter_map(|val| {
                val.as_ref()
                    .map(|dir| dir.join("capture_webrender").join(&capture_id))
                    .ok()
            })
            .find(|val| match create_dir_all(&val) {
                Ok(_) => true,
                Err(err) => {
                    eprintln!("Unable to create path '{:?}' for capture: {:?}", &val, err);
                    false
                },
            });

        match available_path {
            Some(capture_path) => {
                let revision_file_path = capture_path.join("wr.txt");

                debug!(
                    "Trying to save webrender capture under {:?}",
                    &revision_file_path
                );
                self.webrender_api
                    .save_capture(capture_path, CaptureBits::all());

                match File::create(revision_file_path) {
                    Ok(mut file) => {
                        let revision = include!(concat!(env!("OUT_DIR"), "/webrender_revision.rs"));
                        if let Err(err) = write!(&mut file, "{}", revision) {
                            eprintln!("Unable to write webrender revision: {:?}", err)
                        }
                    },
                    Err(err) => eprintln!(
                        "Capture triggered, creating webrender revision info skipped: {:?}",
                        err
                    ),
                }
            },
            None => eprintln!("Unable to locate path to save captures"),
        }
    }
}<|MERGE_RESOLUTION|>--- conflicted
+++ resolved
@@ -598,7 +598,6 @@
                 self.send_scroll_positions_to_layout_for_pipeline(&frame_tree.pipeline.id);
             },
 
-<<<<<<< HEAD
             (
                 CompositorMsg::RemoveWebView(top_level_browsing_context_id),
                 ShutdownState::NotShuttingDown,
@@ -661,13 +660,6 @@
                 }
             },
 
-            (CompositorMsg::Recomposite(reason), ShutdownState::NotShuttingDown) => {
-                self.waiting_on_pending_frame = false;
-                self.composition_request = CompositionRequest::CompositeNow(reason)
-            },
-
-=======
->>>>>>> 6c7fe31d
             (CompositorMsg::TouchEventProcessed(result), ShutdownState::NotShuttingDown) => {
                 self.touch_handler.on_event_processed(result);
             },
@@ -1054,7 +1046,7 @@
     fn update_root_pipeline(&mut self) {
         let mut txn = Transaction::new();
         self.update_root_pipeline_with_txn(&mut txn);
-        txn.generate_frame(0);
+        self.generate_frame(&mut txn);
         self.webrender_api
             .send_transaction(self.webrender_document, txn);
     }
@@ -1166,7 +1158,6 @@
             };
         }
 
-<<<<<<< HEAD
         let top_level_browsing_context_id = frame_tree.pipeline.top_level_browsing_context_id;
         if let Some(webview) = self.webviews.get_mut(top_level_browsing_context_id) {
             let new_pipeline_id = Some(frame_tree.pipeline.id);
@@ -1192,13 +1183,6 @@
                 },
             );
         }
-=======
-        let mut txn = Transaction::new();
-        self.set_root_content_pipeline_handling_pinch_zoom(&mut txn);
-        self.generate_frame(&mut txn);
-        self.webrender_api
-            .send_transaction(self.webrender_document, txn);
->>>>>>> 6c7fe31d
 
         if !cfg!(feature = "multiview") {
             let webview_ids = self
